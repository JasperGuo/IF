[![License](https://img.shields.io/badge/Code_License-Modified_MIT-blue.svg)](LICENSE)
[![License](https://img.shields.io/badge/Weights_License-DeepFloyd_IF-orange.svg)](LICENSE-MODEL)
[![Downloads](https://pepy.tech/badge/deepfloyd_if)](https://pepy.tech/project/deepfloyd_if)

# DeepFloyd IF by DeepFloyd, [StabilityAI](https://stability.ai/)

<p align="center">
  <img src="./pics/nabla.jpg" width="100%">
</p>

We introduce DeepFloyd IF, a novel state-of-the-art open-source text-to-image model with a high degree of photorealism and language understanding. DeepFloyd IF is a modular composed of a frozen text encoder and three cascaded pixel diffusion modules: a base model that generates 64x64 px image based on text prompt and two super-resolution models, each designed to generate images of increasing resolution: 256x256 px and 1024x1024 px. All stages of the model utilize a frozen text encoder based on the T5 transformer to extract text embeddings, which are then fed into a UNet architecture enhanced with cross-attention and attention pooling. The result is a highly efficient model that outperforms current state-of-the-art models, achieving a zero-shot FID score of 6.66 on the COCO dataset. Our work underscores the potential of larger UNet architectures in the first stage of cascaded diffusion models and depicts a promising future for text-to-image synthesis.

<p align="center">
  <img src="./pics/deepfloyd_if_scheme.jpg" width="100%">
</p>

*Inspired by* [*Photorealistic Text-to-Image Diffusion Models with Deep Language Understanding*](https://arxiv.org/pdf/2205.11487.pdf)

## Minimum requirements to use all IF models:
- 16GB vRAM for IF-I-XL (4.3B text to 64x64 base module) & IF-II-L (1.2B to 256x256 upscaler module)
- 24GB vRAM for IF-I-XL (4.3B text to 64x64 base module) & IF-II-L (1.2B to 256x256 upscaler module) & Stable x4 (to 1024x1024 upscaler)
- `xformers` and set env variable `FORCE_MEM_EFFICIENT_ATTN=1`


## Quick Start
[![Open In Colab](https://colab.research.google.com/assets/colab-badge.svg)](https://colab.research.google.com/github/huggingface/notebooks/blob/main/diffusers/deepfloyd_if_free_tier_google_colab.ipynb)
[![Hugging Face Spaces](https://img.shields.io/badge/%F0%9F%A4%97%20Hugging%20Face-Spaces-blue)](https://huggingface.co/spaces/DeepFloyd/IF)

```shell
pip install deepfloyd_if==1.0.0
pip install xformers==0.0.16
pip install git+https://github.com/openai/CLIP.git --no-deps
```

## Local notebook and UI demo

The Dream, Style Transfer, Super Resolution or Inpainting modes are avaliable as in a Jupyter Notebook at `IF/notebooks/pipes-DeepFloyd-IF.ipynb`.

## Integration with 🤗 Diffusers

IF is also integrated with the 🤗 Hugging Face [Diffusers library](https://github.com/huggingface/diffusers/).

Diffusers runs each stage individually allowing the user to customize the image generation process as well as allowing to inspect intermediate results easily.

### Example

Before you can use IF, you need to accept its usage conditions. To do so:
1. Make sure to have a [Hugging Face account](https://huggingface.co/join) and be loggin in
2. Accept the license on the model card of [DeepFloyd/IF-I-IF-v1.0](https://huggingface.co/DeepFloyd/IF-I-IF-v1.0)
3. Make sure to login locally. Install `huggingface_hub`
```sh
pip install huggingface_hub --upgrade
```

run the login function in a Python shell

```py
from huggingface_hub import login

login()
```

and enter your [Hugging Face Hub access token](https://huggingface.co/docs/hub/security-tokens#what-are-user-access-tokens).

Next we install `diffusers` and dependencies:

```sh
pip install diffusers accelerate transformers safetensors
```

And we can now run the model locally.

By default `diffusers` makes use of [model cpu offloading](https://huggingface.co/docs/diffusers/optimization/fp16#model-offloading-for-fast-inference-and-memory-savings) to run the whole IF pipeline with as little as 14 GB of VRAM.

If you are using `torch>=2.0.0`, make sure to **delete all** `enable_xformers_memory_efficient_attention()`
functions.

```py
from diffusers import DiffusionPipeline
from diffusers.utils import pt_to_pil
import torch

# stage 1
stage_1 = DiffusionPipeline.from_pretrained("DeepFloyd/IF-I-IF-v1.0", variant="fp16", torch_dtype=torch.float16)
stage_1.enable_xformers_memory_efficient_attention()  # remove line if torch.__version__ >= 2.0.0
stage_1.enable_model_cpu_offload()

# stage 2
stage_2 = DiffusionPipeline.from_pretrained(
    "DeepFloyd/IF-II-L-v1.0", text_encoder=None, variant="fp16", torch_dtype=torch.float16
)
stage_2.enable_xformers_memory_efficient_attention()  # remove line if torch.__version__ >= 2.0.0
stage_2.enable_model_cpu_offload()

# stage 3
safety_modules = {"feature_extractor": stage_1.feature_extractor, "safety_checker": stage_1.safety_checker, "watermarker": stage_1.watermarker}
stage_3 = DiffusionPipeline.from_pretrained("stabilityai/stable-diffusion-x4-upscaler", **safety_modules, torch_dtype=torch.float16)
stage_3.enable_xformers_memory_efficient_attention()  # remove line if torch.__version__ >= 2.0.0
stage_3.enable_model_cpu_offload()

prompt = 'a photo of a kangaroo wearing an orange hoodie and blue sunglasses standing in front of the eiffel tower holding a sign that says "very deep learning"'

# text embeds
prompt_embeds, negative_embeds = stage_1.encode_prompt(prompt)

generator = torch.manual_seed(0)

# stage 1
image = stage_1(prompt_embeds=prompt_embeds, negative_prompt_embeds=negative_embeds, generator=generator, output_type="pt").images
pt_to_pil(image)[0].save("./if_stage_I.png")

# stage 2
image = stage_2(
    image=image, prompt_embeds=prompt_embeds, negative_prompt_embeds=negative_embeds, generator=generator, output_type="pt"
).images
pt_to_pil(image)[0].save("./if_stage_II.png")

# stage 3
image = stage_3(prompt=prompt, image=image, generator=generator, noise_level=100).images
image[0].save("./if_stage_III.png")
```

 There are multiple ways to speed up the inference time and lower the memory consumption even more with `diffusers`. To do so, please have a look at the Diffusers docs:

- 🚀 [Optimizing for inference time](https://huggingface.co/docs/diffusers/api/pipelines/if#optimizing-for-speed)
- ⚙️ [Optimizing for low memory during inference](https://huggingface.co/docs/diffusers/api/pipelines/if#optimizing-for-memory)

For more in-detail information about how to use IF, please have a look at [the IF blog post](https://huggingface.co/blog/if) 📖.

## Run the code locally

### Loading the models into VRAM

```python
from deepfloyd_if.modules import IFStageI, IFStageII, StableStageIII
from deepfloyd_if.modules.t5 import T5Embedder

device = 'cuda:0'
if_I = IFStageI('IF-I-IF-v1.0', device=device)
if_II = IFStageII('IF-II-L-v1.0', device=device)
if_III = StableStageIII('stable-diffusion-x4-upscaler', device=device)
t5 = T5Embedder(device="cpu")
```

### I. Dream
Dream is the text-to-image mode of the IF model

```python
from deepfloyd_if.pipelines import dream

prompt = 'ultra close-up color photo portrait of rainbow owl with deer horns in the woods'
count = 4

result = dream(
    t5=t5, if_I=if_I, if_II=if_II, if_III=if_III,
    prompt=[prompt]*count,
    seed=42,
    if_I_kwargs={
        "guidance_scale": 7.0,
        "sample_timestep_respacing": "smart100",
    },
    if_II_kwargs={
        "guidance_scale": 4.0,
        "sample_timestep_respacing": "smart50",
    },
    if_III_kwargs={
        "guidance_scale": 9.0,
        "noise_level": 20,
        "sample_timestep_respacing": "75",
    },
)

if_III.show(result['III'], size=14)
```
![](./pics/dream-III.jpg)

## II. Zero-shot Image-to-Image Translation

![](./pics/img_to_img_scheme.jpeg)

In Style Transfer mode, the output of your prompt comes out at the style of the `support_pil_img`
```python
from deepfloyd_if.pipelines import style_transfer

result = style_transfer(
    t5=t5, if_I=if_I, if_II=if_II,
    support_pil_img=raw_pil_image,
    style_prompt=[
        'in style of professional origami',
        'in style of oil art, Tate modern',
        'in style of plastic building bricks',
        'in style of classic anime from 1990',
    ],
    seed=42,
    if_I_kwargs={
        "guidance_scale": 10.0,
        "sample_timestep_respacing": "10,10,10,10,10,10,10,10,0,0",
        'support_noise_less_qsample_steps': 5,
    },
    if_II_kwargs={
        "guidance_scale": 4.0,
        "sample_timestep_respacing": 'smart50',
        "support_noise_less_qsample_steps": 5,
    },
)
if_I.show(result['II'], 1, 20)
```

![Alternative Text](./pics/deep_floyd_if_image_2_image.gif)


## III. Super Resolution
For super-resolution, users can run `IF-II` and `IF-III` on an image that was not necessarely generated by IF
`96px --> 1024px` (two cascades):

```python
from deepfloyd_if.pipelines import super_resolution

middle_res = super_resolution(
    t5,
    if_III=if_II,
    prompt=['face of beautiful woman, makeup, detailed picture, 4k dslr, best quality'],
    support_pil_img=raw_pil_image,
    img_scale=4.0,
    img_size=96,
    if_III_kwargs={
        'sample_timestep_respacing': 'smart100',
        'aug_level': 0.25,
        'guidance_scale': 4.0,
    },
)
high_res = super_resolution(
    t5,
    if_III=if_III,
    prompt=[''],
    support_pil_img=middle_res['III'][0],
    img_scale=1024/384,
    img_size=384,
    if_III_kwargs={
        "guidance_scale": 9.0,
        "noise_level": 20,
        "sample_timestep_respacing": "75",
    },
)
show_superres(raw_pil_image, high_res['III'][0])
```

`384px --> 1024px` with aspect-ratio:

```python
from deepfloyd_if.pipelines import super_resolution

_res = super_resolution(
    t5,
    if_III=if_III,
    prompt=['cat, detailed picture, 4k dslr'],
    support_pil_img=raw_pil_image,
    img_scale=1024/384,
    img_size=384,
    if_III_kwargs={
        "guidance_scale": 9.0,
        "noise_level": 20,
        "sample_timestep_respacing": "75",
    },
)
show_superres(raw_pil_image, _res['III'][0])
```
![](./pics/super-res-1.jpg)


### IV. Zero-shot Inpainting

```python
from deepfloyd_if.pipelines import inpainting

result = inpainting(
    t5=t5, if_I=if_I,
    if_II=if_II,
    if_III=if_III,
    support_pil_img=raw_pil_image,
    inpainting_mask=inpainting_mask,
    prompt=[
        'oil art, a man in a hat',
    ],
    seed=42,
    if_I_kwargs={
        "guidance_scale": 7.0,
        "sample_timestep_respacing": "10,10,10,10,10,0,0,0,0,0",
        'support_noise_less_qsample_steps': 0,
    },
    if_II_kwargs={
        "guidance_scale": 4.0,
        'aug_level': 0.0,
        "sample_timestep_respacing": '100',
    },
    if_III_kwargs={
        "guidance_scale": 9.0,
        "noise_level": 20,
        "sample_timestep_respacing": "75",
    },
)
if_I.show(result['I'], 2, 3)
if_I.show(result['II'], 2, 6)
if_I.show(result['III'], 2, 14)
```
![](./pics/deep_floyd_if_inpainting.gif)

### 🤗 Model Zoo 🤗
The link to download the weights as well as the model cards will be available soon on each model of the model zoo

#### Original

| Name                                                      | Cascade | Params | FID  | Batch size | Steps |
|:----------------------------------------------------------|:-------:|:------:|:----:|:----------:|:-----:|
| [IF-I-M](https://huggingface.co/DeepFloyd/IF-I-M-v1.0)    |    I    |  400M  | 8.86 |    3072    | 2.5M  |
| [IF-I-L](https://huggingface.co/DeepFloyd/IF-I-L-v1.0)    |    I    |  900M  | 8.06 |    3200    | 3.0M  |
| [IF-I-XL](https://huggingface.co/DeepFloyd/IF-I-IF-v1.0)* |    I    |  4.3B  | 6.66 |    3072    | 2.42M |
| [IF-II-M](https://huggingface.co/DeepFloyd/IF-II-M-v1.0)  |   II    |  450M  |  -   |    1536    | 2.5M  |
| [IF-II-L](https://huggingface.co/DeepFloyd/IF-II-L-v1.0)* |   II    |  1.2B  |  -   |    1536    | 2.5M  |
| IF-III-L* _(soon)_                                        |   III   |  700M  |  -   |    3072    | 1.25M |

 *best modules

### Quantitative Evaluation

`FID = 6.66`

![](./pics/fid30k_if.jpg)

## License

The code in this repository is released under the bespoke license (see added [point two](https://github.com/deep-floyd/IF/blob/main/LICENSE#L13)).

The weights will be available soon via [the DeepFloyd organization at Hugging Face](https://huggingface.co/DeepFloyd) and have their own LICENSE.

## Limitations and Biases

The models available in this codebase have known limitations and biases. Please refer to [the model card](https://huggingface.co/DeepFloyd/IF-I-L-v1.0) for more information.

<<<<<<< HEAD
## 🎓 DeepFloyd IF creators: 
=======
## DeepFloyd IF creators:
>>>>>>> c913d092
- [Alex Shonenkov](https://github.com/shonenkov)
- [Misha Konstantinov](https://github.com/zeroshot-ai)
- [Daria Bakshandaeva](https://github.com/Gugutse)
- [Christoph Schuhmann](https://github.com/christophschuhmann)

## 📄 Research Paper (Soon)

## Acknowledgements

Special thanks to [StabilityAI](http://stability.ai) and its CEO [Emad Mostaque](https://twitter.com/emostaque) for invaluable support, providing GPU compute and infrastructure to train the models (our gratitude goes to [Richard Vencu](https://github.com/rvencu)); thanks to [LAION](https://laion.ai) and [Christoph Schuhmann](https://github.com/christophschuhmann) in particular for contribution to the project and well-prepared datasets; thanks to [Huggingface](https://huggingface.co) teams for optimizing models' speed and memory consumption during inference, creating demos and giving cool advice!

## 🚀 External Contributors 🚀
- The Biggest Thanks [@Apolinário](https://github.com/apolinario), for ideas, consultations, help and support on all stages to make IF available in open-source; for writing a lot of documentation and instructions; for creating a friendly atmosphere in difficult moments 🦉;
- Thanks, [@patrickvonplaten](https://github.com/patrickvonplaten), for improving loading time of unet models by 80%;
for integration Stable-Diffusion-x4 as native pipeline 💪;
- Thanks, [@williamberman](https://github.com/williamberman) and [@patrickvonplaten](https://github.com/patrickvonplaten) for diffusers integration 🙌;
- Thanks, [@hysts](https://github.com/hysts) and [@Apolinário](https://github.com/apolinario) for creating [the best gradio demo with IF](https://huggingface.co/spaces/DeepFloyd/IF) 🚀;
- Thanks, [@Dango233](https://github.com/Dango233), for adaptation IF with xformers memory efficient attention 💪;<|MERGE_RESOLUTION|>--- conflicted
+++ resolved
@@ -337,11 +337,8 @@
 
 The models available in this codebase have known limitations and biases. Please refer to [the model card](https://huggingface.co/DeepFloyd/IF-I-L-v1.0) for more information.
 
-<<<<<<< HEAD
+
 ## 🎓 DeepFloyd IF creators: 
-=======
-## DeepFloyd IF creators:
->>>>>>> c913d092
 - [Alex Shonenkov](https://github.com/shonenkov)
 - [Misha Konstantinov](https://github.com/zeroshot-ai)
 - [Daria Bakshandaeva](https://github.com/Gugutse)
